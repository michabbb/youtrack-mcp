--- conflicted
+++ resolved
@@ -203,7 +203,7 @@
         except Exception as e:
             logger.exception(f"Error adding comment to issue {issue_id}")
             return json.dumps({"error": str(e)})
-<<<<<<< HEAD
+
             
     @sync_wrapper
     def read_all_issue_comments(self, issue_id: str, limit: int = 100) -> str:
@@ -226,9 +226,6 @@
             logger.exception(f"Error getting comments for issue {issue_id}")
             return json.dumps({"error": str(e)})
     
-=======
-
->>>>>>> dcc012c6
     def close(self) -> None:
         """Close the API client."""
         self.client.close()
